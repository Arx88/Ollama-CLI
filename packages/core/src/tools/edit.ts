--- conflicted
+++ resolved
@@ -4,9 +4,8 @@
  * SPDX-License-Identifier: Apache-2.0
  */
 
-import * as fs from 'fs';
-import * as path from 'path';
-import * as os from 'os';
+import fs from 'fs';
+import path from 'path';
 import * as Diff from 'diff';
 import {
   BaseTool,
@@ -23,11 +22,7 @@
 import { Config, ApprovalMode } from '../config/config.js';
 import { ensureCorrectEdit } from '../utils/editCorrector.js';
 import { DEFAULT_DIFF_OPTIONS } from './diffOptions.js';
-<<<<<<< HEAD
-import { openDiff } from '../utils/editor.js';
-=======
 import { ReadFileTool } from './read-file.js';
->>>>>>> dcaecde8
 
 /**
  * Parameters for the Edit tool
