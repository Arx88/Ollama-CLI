--- conflicted
+++ resolved
@@ -408,17 +408,6 @@
     startTime: number,
   ) {
     const outputContent: Content[] = [];
-<<<<<<< HEAD
-    for await (const chunk of streamResponse) {
-      if (isValidResponse(chunk)) {
-        const content = chunk.candidates?.[0]?.content;
-        if (content !== undefined) {
-          if (this.isThoughtContent(content)) {
-            yield chunk;
-            continue;
-          }
-          outputContent.push(content);
-=======
     const chunks: GenerateContentResponse[] = [];
     let errorOccurred = false;
 
@@ -428,9 +417,12 @@
           chunks.push(chunk);
           const content = chunk.candidates?.[0]?.content;
           if (content !== undefined) {
+            if (this.isThoughtContent(content)) {
+              yield chunk;
+              continue;
+            }
             outputContent.push(content);
           }
->>>>>>> 2a1ad1f5
         }
         yield chunk;
       }
