--- conflicted
+++ resolved
@@ -39,11 +39,7 @@
 
 // TODO: Use production endpoint once it supports our methods.
 export const CODE_ASSIST_ENDPOINT =
-<<<<<<< HEAD
   process.env.CODE_ASSIST_ENDPOINT ?? 'https://cloudcode-pa.googleapis.com';
-=======
-  'https://staging-cloudcode-pa.sandbox.googleapis.com';
->>>>>>> f9ad3812
 export const CODE_ASSIST_API_VERSION = 'v1internal';
 
 export class CodeAssistServer implements ContentGenerator {
