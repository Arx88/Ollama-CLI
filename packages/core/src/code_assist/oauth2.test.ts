/**
 * @license
 * Copyright 2025 Google LLC
 * SPDX-License-Identifier: Apache-2.0
 */

import { describe, it, expect, vi, beforeEach, afterEach } from 'vitest';
import { getOauthClient } from './oauth2.js';
import { OAuth2Client } from 'google-auth-library';
import * as fs from 'fs';
import * as path from 'path';
import http from 'http';
import open from 'open';
import crypto from 'crypto';
import * as os from 'os';

vi.mock('os', async (importOriginal) => {
  const os = await importOriginal<typeof import('os')>();
  return {
    ...os,
    homedir: vi.fn(),
  };
});

vi.mock('google-auth-library');
vi.mock('http');
vi.mock('open');
vi.mock('crypto');

describe('oauth2', () => {
  let tempHomeDir: string;

  beforeEach(() => {
    tempHomeDir = fs.mkdtempSync(
      path.join(os.tmpdir(), 'gemini-cli-test-home-'),
    );
    vi.mocked(os.homedir).mockReturnValue(tempHomeDir);
  });
  afterEach(() => {
    fs.rmSync(tempHomeDir, { recursive: true, force: true });
  });

  it('should perform a web login', async () => {
    const mockAuthUrl = 'https://example.com/auth';
    const mockCode = 'test-code';
    const mockState = 'test-state';
    const mockTokens = {
      access_token: 'test-access-token',
      refresh_token: 'test-refresh-token',
    };

    const mockGenerateAuthUrl = vi.fn().mockReturnValue(mockAuthUrl);
    const mockGetToken = vi.fn().mockResolvedValue({ tokens: mockTokens });
    const mockSetCredentials = vi.fn();
    const mockOAuth2Client = {
      generateAuthUrl: mockGenerateAuthUrl,
      getToken: mockGetToken,
      setCredentials: mockSetCredentials,
      credentials: mockTokens,
    } as unknown as OAuth2Client;
    vi.mocked(OAuth2Client).mockImplementation(() => mockOAuth2Client);

    vi.spyOn(crypto, 'randomBytes').mockReturnValue(mockState as never);
    vi.mocked(open).mockImplementation(async () => ({}) as never);

    let requestCallback!: http.RequestListener<
      typeof http.IncomingMessage,
      typeof http.ServerResponse
    >;

    let serverListeningCallback: (value: unknown) => void;
    const serverListeningPromise = new Promise(
      (resolve) => (serverListeningCallback = resolve),
    );

    const mockHttpServer = {
      listen: vi.fn((port: number, callback?: () => void) => {
        if (callback) {
          callback();
        }
<<<<<<< HEAD
        return mockHttpServer;
=======
        serverListeningCallback(undefined);
>>>>>>> 4de79081
      }),
      close: vi.fn((callback?: () => void) => {
        if (callback) {
          callback();
        }
      }),
      on: vi.fn(),
      address: () => ({ port: 1234 }),
    };
    vi.mocked(http.createServer).mockImplementation((cb) => {
      requestCallback = cb as http.RequestListener<
        typeof http.IncomingMessage,
        typeof http.ServerResponse
      >;
      return mockHttpServer as unknown as http.Server;
    });

    const clientPromise = getOauthClient();

    // wait for server to start listening.
    await serverListeningPromise;

    const mockReq = {
      url: `/oauth2callback?code=${mockCode}&state=${mockState}`,
    } as http.IncomingMessage;
    const mockRes = {
      writeHead: vi.fn(),
      end: vi.fn(),
    } as unknown as http.ServerResponse;

    await requestCallback(mockReq, mockRes);

    const client = await clientPromise;
    expect(client).toBe(mockOAuth2Client);

    expect(open).toHaveBeenCalledWith(mockAuthUrl);
    expect(mockGetToken).toHaveBeenCalledWith(mockCode);
    expect(mockSetCredentials).toHaveBeenCalledWith(mockTokens);

    const tokenPath = path.join(tempHomeDir, '.gemini', 'oauth_creds.json');
    const tokenData = JSON.parse(fs.readFileSync(tokenPath, 'utf-8'));
    expect(tokenData).toEqual(mockTokens);
  });
});<|MERGE_RESOLUTION|>--- conflicted
+++ resolved
@@ -78,11 +78,8 @@
         if (callback) {
           callback();
         }
-<<<<<<< HEAD
+        serverListeningCallback(undefined);
         return mockHttpServer;
-=======
-        serverListeningCallback(undefined);
->>>>>>> 4de79081
       }),
       close: vi.fn((callback?: () => void) => {
         if (callback) {
