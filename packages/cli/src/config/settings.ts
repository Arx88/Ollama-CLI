--- conflicted
+++ resolved
@@ -32,16 +32,13 @@
   showMemoryUsage?: boolean;
   contextFileName?: string;
   title?: string;
-<<<<<<< HEAD
-=======
-
   // Git-aware file filtering settings
   fileFiltering?: {
     respectGitIgnore?: boolean;
     allowBuildArtifacts?: boolean;
   };
 
->>>>>>> 4b2af10b
+>
   // Add other settings here.
 }
 
