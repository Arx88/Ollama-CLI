--- conflicted
+++ resolved
@@ -85,11 +85,7 @@
         addItem({ type: 'error', text: errorMsg }, Date.now());
       }
     }
-<<<<<<< HEAD
   }, [config, addItem]);
-=======
-  }, [config]);
->>>>>>> adeda6a5
 
   useInput((_input, key) => {
     if (streamingState === StreamingState.Responding && key.escape) {
@@ -127,8 +123,8 @@
           const atCommandResult = await handleAtCommand({
             query: trimmedQuery,
             config,
-            addItem: addItem,
-            updateItem: updateItem,
+            addItem,
+            updateItem,
             setDebugMessage,
             messageId: userMessageTimestamp,
           });
@@ -445,25 +441,13 @@
       updateGeminiMessage,
       handleSlashCommand,
       handleShellCommand,
-<<<<<<< HEAD
       setDebugMessage,
       setStreamingState,
       addItem,
       updateItem,
       setShowHelp,
       toolRegistry,
-      openThemeDialog,
-      refreshStatic,
       setInitError,
-      clearItems,
-=======
-      // handleAtCommand is implicitly included via its direct call
-      setDebugMessage, // Added dependency for handleAtCommand & passthrough
-      setStreamingState, // Added dependency for handlePassthroughCommand
-      updateAndAddGeminiMessageContent,
-      setShowHelp,
-      toolRegistry,
->>>>>>> adeda6a5
     ],
   );
 
