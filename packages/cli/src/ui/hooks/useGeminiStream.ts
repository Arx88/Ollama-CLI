--- conflicted
+++ resolved
@@ -222,10 +222,6 @@
 
       setStreamingState(StreamingState.Responding);
       setInitError(null);
-<<<<<<< HEAD
-      // messageIdCounterRef.current = 0; // Reset counter for new submission << MOVED TO START OF FUNCTION
-=======
->>>>>>> 889200d4
       const chat = chatSessionRef.current;
       let currentToolGroupId: number | null = null;
 
