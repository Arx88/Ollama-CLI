/**
 * @license
 * Copyright 2025 Google LLC
 * SPDX-License-Identifier: Apache-2.0
 */

import { useCallback, useMemo } from 'react';
import { type PartListUnion } from '@google/genai';
import open from 'open';
import process from 'node:process';
import { UseHistoryManagerReturn } from './useHistoryManager.js';
import { Config, MCPServerStatus, getMCPServerStatus } from '@gemini-cli/core';
import { Message, MessageType, HistoryItemWithoutId } from '../types.js';
import { useSession } from '../contexts/SessionContext.js';
import { createShowMemoryAction } from './useShowMemoryCommand.js';
import { GIT_COMMIT_INFO } from '../../generated/git-commit.js';
import { formatMemoryUsage } from '../utils/formatters.js';
import { getCliVersion } from '../../utils/version.js';

export interface SlashCommandActionReturn {
  shouldScheduleTool?: boolean;
  toolName?: string;
  toolArgs?: Record<string, unknown>;
  message?: string; // For simple messages or errors
}

export interface SlashCommand {
  name: string;
  altName?: string;
  description?: string;
  action: (
    mainCommand: string,
    subCommand?: string,
    args?: string,
  ) => void | SlashCommandActionReturn; // Action can now return this object
}

/**
 * Hook to define and process slash commands (e.g., /help, /clear).
 */
export const useSlashCommandProcessor = (
  config: Config | null,
  addItem: UseHistoryManagerReturn['addItem'],
  clearItems: UseHistoryManagerReturn['clearItems'],
  refreshStatic: () => void,
  setShowHelp: React.Dispatch<React.SetStateAction<boolean>>,
  onDebugMessage: (message: string) => void,
  openThemeDialog: () => void,
  performMemoryRefresh: () => Promise<void>,
  toggleCorgiMode: () => void,
  showToolDescriptions: boolean = false,
) => {
  const session = useSession();

  const addMessage = useCallback(
    (message: Message) => {
      // Convert Message to HistoryItemWithoutId
      let historyItemContent: HistoryItemWithoutId;
      if (message.type === MessageType.ABOUT) {
        historyItemContent = {
          type: 'about',
          cliVersion: message.cliVersion,
          osVersion: message.osVersion,
          sandboxEnv: message.sandboxEnv,
          modelVersion: message.modelVersion,
        };
      } else {
        historyItemContent = {
          type: message.type as
            | MessageType.INFO
            | MessageType.ERROR
            | MessageType.USER,
          text: message.content,
        };
      }
      addItem(historyItemContent, message.timestamp.getTime());
    },
    [addItem],
  );

  const showMemoryAction = useCallback(async () => {
    const actionFn = createShowMemoryAction(config, addMessage);
    await actionFn();
  }, [config, addMessage]);

  const addMemoryAction = useCallback(
    (
      _mainCommand: string,
      _subCommand?: string,
      args?: string,
    ): SlashCommandActionReturn | void => {
      if (!args || args.trim() === '') {
        addMessage({
          type: MessageType.ERROR,
          content: 'Usage: /memory add <text to remember>',
          timestamp: new Date(),
        });
        return;
      }
      // UI feedback for attempting to schedule
      addMessage({
        type: MessageType.INFO,
        content: `Attempting to save to memory: "${args.trim()}"`,
        timestamp: new Date(),
      });
      // Return info for scheduling the tool call
      return {
        shouldScheduleTool: true,
        toolName: 'save_memory',
        toolArgs: { fact: args.trim() },
      };
    },
    [addMessage],
  );

  const slashCommands: SlashCommand[] = useMemo(
    () => [
      {
        name: 'help',
        altName: '?',
        description: 'for help on gemini-cli',
        action: (_mainCommand, _subCommand, _args) => {
          onDebugMessage('Opening help.');
          setShowHelp(true);
        },
      },
      {
        name: 'clear',
        description: 'clear the screen',
        action: (_mainCommand, _subCommand, _args) => {
          onDebugMessage('Clearing terminal.');
          clearItems();
          console.clear();
          refreshStatic();
        },
      },
      {
        name: 'theme',
        description: 'change the theme',
        action: (_mainCommand, _subCommand, _args) => {
          openThemeDialog();
        },
      },
      {
        name: 'stats',
        altName: 'usage',
        description: 'check session stats',
        action: (_mainCommand, _subCommand, _args) => {
          const now = new Date();
          const duration = now.getTime() - session.startTime.getTime();
          const durationInSeconds = Math.floor(duration / 1000);
          const hours = Math.floor(durationInSeconds / 3600);
          const minutes = Math.floor((durationInSeconds % 3600) / 60);
          const seconds = durationInSeconds % 60;

          const durationString = [
            hours > 0 ? `${hours}h` : '',
            minutes > 0 ? `${minutes}m` : '',
            `${seconds}s`,
          ]
            .filter(Boolean)
            .join(' ');

          addMessage({
            type: MessageType.INFO,
            content: `Session duration: ${durationString}`,
            timestamp: new Date(),
          });
        },
      },
      {
        name: 'mcp',
        description: 'list configured MCP servers and tools',
        action: async (_mainCommand, _subCommand, _args) => {
          // Check if the _subCommand includes a specific flag to control description visibility
          let useShowDescriptions = showToolDescriptions;
          if (_subCommand === 'desc' || _subCommand === 'descriptions') {
            useShowDescriptions = true;
          } else if (
            _subCommand === 'nodesc' ||
            _subCommand === 'nodescriptions'
          ) {
            useShowDescriptions = false;
          } else if (_args === 'desc' || _args === 'descriptions') {
            useShowDescriptions = true;
          } else if (_args === 'nodesc' || _args === 'nodescriptions') {
            useShowDescriptions = false;
          }

          const toolRegistry = await config?.getToolRegistry();
          if (!toolRegistry) {
            addMessage({
              type: MessageType.ERROR,
              content: 'Could not retrieve tool registry.',
              timestamp: new Date(),
            });
            return;
          }

          const mcpServers = config?.getMcpServers() || {};
          const serverNames = Object.keys(mcpServers);

          if (serverNames.length === 0) {
            addMessage({
              type: MessageType.INFO,
              content: 'No MCP servers configured.',
              timestamp: new Date(),
            });
            return;
          }

          let message = 'Configured MCP servers and tools:\n\n';

          for (const serverName of serverNames) {
            const serverTools = toolRegistry.getToolsByServer(serverName);
            const status = getMCPServerStatus(serverName);

            // Add status indicator
            let statusDot = '';
            switch (status) {
              case MCPServerStatus.CONNECTED:
                statusDot = '🟢'; // Green dot for connected
                break;
              case MCPServerStatus.CONNECTING:
                statusDot = '🟡'; // Yellow dot for connecting
                break;
              case MCPServerStatus.DISCONNECTED:
              default:
                statusDot = '🔴'; // Red dot for disconnected
                break;
            }

            // Get server description if available
            const server = mcpServers[serverName];

            // Format server header with bold formatting
            message += `${statusDot} \u001b[1m${serverName}\u001b[0m (${serverTools.length} tools)`;

            // Add server description with proper handling of multi-line descriptions
            if (useShowDescriptions && server?.description) {
              const greenColor = '\u001b[32m';
              const resetColor = '\u001b[0m';

              const descLines = server.description.split('\n');
              message += `: ${greenColor}${descLines[0]}${resetColor}`;
              message += '\n';

              // If there are multiple lines, add proper indentation for each line
              if (descLines.length > 1) {
                for (let i = 1; i < descLines.length; i++) {
                  // Skip empty lines at the end
                  if (i === descLines.length - 1 && descLines[i].trim() === '')
                    continue;
                  message += `    ${greenColor}${descLines[i]}${resetColor}\n`;
                }
              }
            } else {
              message += '\n';
            }

            // Reset formatting after server entry
            message += '\u001b[0m';

            if (serverTools.length > 0) {
              serverTools.forEach((tool) => {
                if (useShowDescriptions && tool.description) {
                  // Format tool name in cyan using simple ANSI cyan color
                  message += `  - \u001b[36m${tool.name}\u001b[0m: `;

                  // Apply green color to the description text
                  const greenColor = '\u001b[32m';
                  const resetColor = '\u001b[0m';

                  // Handle multi-line descriptions by properly indenting and preserving formatting
                  const descLines = tool.description.split('\n');
                  message += `${greenColor}${descLines[0]}${resetColor}\n`;

                  // If there are multiple lines, add proper indentation for each line
                  if (descLines.length > 1) {
                    for (let i = 1; i < descLines.length; i++) {
                      // Skip empty lines at the end
                      if (
                        i === descLines.length - 1 &&
                        descLines[i].trim() === ''
                      )
                        continue;
                      message += `      ${greenColor}${descLines[i]}${resetColor}\n`;
                    }
                  }
                  // Reset is handled inline with each line now
                } else {
                  // Use cyan color for the tool name even when not showing descriptions
                  message += `  - \u001b[36m${tool.name}\u001b[0m\n`;
                }
              });
            } else {
              message += '  No tools available\n';
            }
            message += '\n';
          }

          // Make sure to reset any ANSI formatting at the end to prevent it from affecting the terminal
          message += '\u001b[0m';

          addMessage({
            type: MessageType.INFO,
            content: message,
            timestamp: new Date(),
          });
        },
      },
      {
        name: 'memory',
        description:
          'manage memory. Usage: /memory <show|refresh|add> [text for add]',
        action: (mainCommand, subCommand, args) => {
          switch (subCommand) {
            case 'show':
              showMemoryAction();
              return; // Explicitly return void
            case 'refresh':
              performMemoryRefresh();
              return; // Explicitly return void
            case 'add':
              return addMemoryAction(mainCommand, subCommand, args); // Return the object
            default:
              addMessage({
                type: MessageType.ERROR,
                content: `Unknown /memory command: ${subCommand}. Available: show, refresh, add`,
                timestamp: new Date(),
              });
              return; // Explicitly return void
          }
        },
      },
      {
        name: 'tools',
        description: 'list available Gemini CLI tools',
        action: async (_mainCommand, _subCommand, _args) => {
          const toolRegistry = await config?.getToolRegistry();
          const tools = toolRegistry?.getAllTools();
          if (!tools) {
            addMessage({
              type: MessageType.ERROR,
              content: 'Could not retrieve tools.',
              timestamp: new Date(),
            });
            return;
          }

          // Filter out MCP tools by checking if they have a serverName property
          const geminiTools = tools.filter((tool) => !('serverName' in tool));
          const geminiToolList = geminiTools.map((tool) => tool.name);

          addMessage({
            type: MessageType.INFO,
            content: `Available Gemini CLI tools:\n\n${geminiToolList.join('\n')}`,
            timestamp: new Date(),
          });
        },
      },
      {
        name: 'corgi',
        action: (_mainCommand, _subCommand, _args) => {
          toggleCorgiMode();
        },
      },
      {
        name: 'about',
        description: 'show version info',
        action: (_mainCommand, _subCommand, _args) => {
          const osVersion = process.platform;
          let sandboxEnv = 'no sandbox';
          if (process.env.SANDBOX && process.env.SANDBOX !== 'sandbox-exec') {
            sandboxEnv = process.env.SANDBOX;
          } else if (process.env.SANDBOX === 'sandbox-exec') {
            sandboxEnv = `sandbox-exec (${process.env.SEATBELT_PROFILE || 'unknown'})`;
          }
          const modelVersion = config?.getModel() || 'Unknown';
          const cliVersion = getCliVersion();
          addMessage({
            type: MessageType.ABOUT,
            timestamp: new Date(),
            cliVersion,
            osVersion,
            sandboxEnv,
            modelVersion,
          });
        },
      },
      {
        name: 'bug',
        description: 'submit a bug report',
        action: (_mainCommand, _subCommand, args) => {
          let bugDescription = _subCommand || '';
          if (args) {
            bugDescription += ` ${args}`;
          }
          bugDescription = bugDescription.trim();

          const osVersion = `${process.platform} ${process.version}`;
          let sandboxEnv = 'no sandbox';
          if (process.env.SANDBOX && process.env.SANDBOX !== 'sandbox-exec') {
            sandboxEnv = process.env.SANDBOX.replace(/^gemini-(?:code-)?/, '');
          } else if (process.env.SANDBOX === 'sandbox-exec') {
            sandboxEnv = `sandbox-exec (${process.env.SEATBELT_PROFILE || 'unknown'})`;
          }
          const modelVersion = config?.getModel() || 'Unknown';
          const memoryUsage = formatMemoryUsage(process.memoryUsage().rss);
          const cliVersion = getCliVersion();

          const diagnosticInfo = `
## Describe the bug
A clear and concise description of what the bug is.

## Additional context
Add any other context about the problem here.

## Diagnostic Information
*   **CLI Version:** ${cliVersion}
*   **Git Commit:** ${GIT_COMMIT_INFO}
*   **Operating System:** ${osVersion}
*   **Sandbox Environment:** ${sandboxEnv}
*   **Model Version:** ${modelVersion}
*   **Memory Usage:** ${memoryUsage}
`;

          let bugReportUrl =
            'https://github.com/google-gemini/gemini-cli/issues/new?template=bug_report.md';
          if (bugDescription) {
            const encodedArgs = encodeURIComponent(bugDescription);
            bugReportUrl += `&title=${encodedArgs}`;
          }
          const encodedBody = encodeURIComponent(diagnosticInfo);
          bugReportUrl += `&body=${encodedBody}`;

          addMessage({
            type: MessageType.INFO,
            content: `To submit your bug report, please open the following URL in your browser:\n${bugReportUrl}`,
            timestamp: new Date(),
          });
          (async () => {
            try {
              await open(bugReportUrl);
            } catch (error) {
              const errorMessage =
                error instanceof Error ? error.message : String(error);
              addMessage({
                type: MessageType.ERROR,
                content: `Could not open URL in browser: ${errorMessage}`,
                timestamp: new Date(),
              });
            }
          })();
        },
      },
      {
        name: 'quit',
        altName: 'exit',
        description: 'exit the cli',
        action: (_mainCommand, _subCommand, _args) => {
          onDebugMessage('Quitting. Good-bye.');
          process.exit(0);
        },
      },
    ],
    [
      onDebugMessage,
      setShowHelp,
      refreshStatic,
      openThemeDialog,
      clearItems,
      performMemoryRefresh,
      showMemoryAction,
      addMemoryAction,
      addMessage,
      toggleCorgiMode,
      config,
      showToolDescriptions,
<<<<<<< HEAD
=======
      session.startTime,
>>>>>>> 7868ef82
    ],
  );

  const handleSlashCommand = useCallback(
    (rawQuery: PartListUnion): SlashCommandActionReturn | boolean => {
      if (typeof rawQuery !== 'string') {
        return false;
      }
      const trimmed = rawQuery.trim();
      if (!trimmed.startsWith('/') && !trimmed.startsWith('?')) {
        return false;
      }
      const userMessageTimestamp = Date.now();
      addItem({ type: MessageType.USER, text: trimmed }, userMessageTimestamp);

      let subCommand: string | undefined;
      let args: string | undefined;

      const commandToMatch = (() => {
        if (trimmed.startsWith('?')) {
          return 'help';
        }
        const parts = trimmed.substring(1).trim().split(/\s+/);
        if (parts.length > 1) {
          subCommand = parts[1];
        }
        if (parts.length > 2) {
          args = parts.slice(2).join(' ');
        }
        return parts[0];
      })();

      const mainCommand = commandToMatch;

      for (const cmd of slashCommands) {
        if (mainCommand === cmd.name || mainCommand === cmd.altName) {
          const actionResult = cmd.action(mainCommand, subCommand, args);
          if (
            typeof actionResult === 'object' &&
            actionResult?.shouldScheduleTool
          ) {
            return actionResult; // Return the object for useGeminiStream
          }
          return true; // Command was handled, but no tool to schedule
        }
      }

      addMessage({
        type: MessageType.ERROR,
        content: `Unknown command: ${trimmed}`,
        timestamp: new Date(),
      });
      return true; // Indicate command was processed (even if unknown)
    },
    [addItem, slashCommands, addMessage],
  );

  return { handleSlashCommand, slashCommands };
};<|MERGE_RESOLUTION|>--- conflicted
+++ resolved
@@ -477,10 +477,7 @@
       toggleCorgiMode,
       config,
       showToolDescriptions,
-<<<<<<< HEAD
-=======
       session.startTime,
->>>>>>> 7868ef82
     ],
   );
 
