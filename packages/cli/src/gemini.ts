import React from 'react';
import { render } from 'ink';
import App from './ui/App.js';
import { toolRegistry } from './tools/tool-registry.js';
import { LSTool } from './tools/ls.tool.js';
import { ReadFileTool } from './tools/read-file.tool.js';
import { GrepTool } from './tools/grep.tool.js';
import { GlobTool } from './tools/glob.tool.js';
import { EditTool } from './tools/edit.tool.js';
import { TerminalTool } from './tools/terminal.tool.js';
import { WriteFileTool } from './tools/write-file.tool.js';
<<<<<<< HEAD
import { WebFetchTool } from './tools/web-fetch.tool.js';
=======
import { globalConfig } from './config/config.js';
>>>>>>> 56d4a35d

async function main() {
  // Configure tools
  registerTools(globalConfig.getTargetDir());

  // Render UI
  render(
    React.createElement(App, {
      directory: globalConfig.getTargetDir(),
    }),
  );
}

// --- Global Unhandled Rejection Handler ---
process.on('unhandledRejection', (reason, promise) => {
  // Check if this is the known 429 ClientError that sometimes escapes
  // this is a workaround for a specific issue with the way we are calling gemini
  // where a 429 error is thrown but not caught, causing an unhandled rejection
  // TODO(adh): Remove this when the race condition is fixed
  const isKnownEscaped429 =
    reason instanceof Error &&
    reason.name === 'ClientError' &&
    reason.message.includes('got status: 429');

  if (isKnownEscaped429) {
    // Log it differently and DON'T exit, as it's likely already handled visually
    console.warn('-----------------------------------------');
    console.warn(
      'WORKAROUND: Suppressed known escaped 429 Unhandled Rejection.',
    );
    console.warn('-----------------------------------------');
    console.warn('Reason:', reason);
    // No process.exit(1);
  } else {
    // Log other unexpected unhandled rejections as critical errors
    console.error('=========================================');
    console.error('CRITICAL: Unhandled Promise Rejection!');
    console.error('=========================================');
    console.error('Reason:', reason);
    console.error('Stack trace may follow:');
    if (!(reason instanceof Error)) {
      console.error(reason);
    }
    // Exit for genuinely unhandled errors
    process.exit(1);
  }
});

// --- Global Entry Point ---
main().catch((error) => {
  console.error('An unexpected critical error occurred:');
  if (error instanceof Error) {
    console.error(error.message);
  } else {
    console.error(String(error));
  }
  process.exit(1);
});

function registerTools(targetDir: string) {
  const lsTool = new LSTool(targetDir);
  const readFileTool = new ReadFileTool(targetDir);
  const grepTool = new GrepTool(targetDir);
  const globTool = new GlobTool(targetDir);
  const editTool = new EditTool(targetDir);
  const terminalTool = new TerminalTool(targetDir);
  const writeFileTool = new WriteFileTool(targetDir);
  const webFetchTool = new WebFetchTool();

  toolRegistry.registerTool(lsTool);
  toolRegistry.registerTool(readFileTool);
  toolRegistry.registerTool(grepTool);
  toolRegistry.registerTool(globTool);
  toolRegistry.registerTool(editTool);
  toolRegistry.registerTool(terminalTool);
  toolRegistry.registerTool(writeFileTool);
  toolRegistry.registerTool(webFetchTool);
}<|MERGE_RESOLUTION|>--- conflicted
+++ resolved
@@ -9,11 +9,8 @@
 import { EditTool } from './tools/edit.tool.js';
 import { TerminalTool } from './tools/terminal.tool.js';
 import { WriteFileTool } from './tools/write-file.tool.js';
-<<<<<<< HEAD
 import { WebFetchTool } from './tools/web-fetch.tool.js';
-=======
 import { globalConfig } from './config/config.js';
->>>>>>> 56d4a35d
 
 async function main() {
   // Configure tools
