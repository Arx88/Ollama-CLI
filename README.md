# Gemini CLI

[![Gemini CLI CI](https://github.com/google-gemini/gemini-cli/actions/workflows/ci.yml/badge.svg)](https://github.com/google-gemini/gemini-cli/actions/workflows/ci.yml)

This repository contains the Gemini CLI tool.

## Quickstart

1. **Prerequisites:** Ensure you have [Node.js version 18](https://nodejs.org/en/download) or higher installed.
2. **Run the CLI:** Execute the following command in your terminal:

   ```bash
   npx https://github.com/google-gemini/gemini-cli
   ```

3. **Authenticate:** When prompted, sign in with your Google account. This will grant you up to 60 model requests per minute and 1,000 model requests per day using Gemini 2.5 Pro.

You are now ready to use the Gemini CLI!

### For advanced use or increased limits:

If you need to use a specific model or require a higher request capacity, you can use an API key:

1. Generate a key from [Google AI Studio](https://aistudio.google.com/apikey).
2. Set it as an environment variable in your terminal. Replace `YOUR_API_KEY` with your generated key.

   ```bash
   export GEMINI_API_KEY="YOUR_API_KEY"
   ```

## Examples

Once the CLI is running, you can start interacting with Gemini from your shell. Try a simple query:

```
> How can I build a web app?
```

Or ask it to perform a task using its tools:

```
> List files in the current directory.
```

<<<<<<< HEAD
Take a look at some [popular tasks](#popular-tasks) for more inspiration.

## API key setup
=======
## Authentication Setup
>>>>>>> d0800ab9

The Gemini CLI requires you to authenticate with Google's AI services. On initial startup you'll need to configure **one** of the following authentication methods:

1.  **Login with Google (Gemini Code Assist):**

    - Use this option to log in with the standard, free account you use for services like Gmail, Google Photos, and Google Drive for personal use (e.g. your-name@gmail.com).
    - During initial startup, Gemini CLI will direct you to a webpage for authentication. Once authenticated, your credentials will be cached locally so the web login can be skipped on subsequent runs.
    - Note that the web login must be done in a browser that can communicate with the machine Gemini CLI is being run from. (Specifically, the browser will be redirected to a localhost url that Gemini CLI will be listening on).

2.  **Gemini API key:**

    - Obtain your API key from Google AI Studio: [https://aistudio.google.com/app/apikey](https://aistudio.google.com/app/apikey)
    - Set the `GEMINI_API_KEY` environment variable. In the following methods, replace `YOUR_GEMINI_API_KEY` with the API key you obtained from Google AI Studio:
      - You can temporarily set the environment variable in your current shell session using the following command:
        ```bash
        export GEMINI_API_KEY="YOUR_GEMINI_API_KEY"
        ```
      - For repeated use, you can add the environment variable to your `.env` file (located in the project directory or user home directory) or your shell's configuration file (like `~/.bashrc`, `~/.zshrc`, or `~/.profile`). For example, the following command adds the environment variable to a `~/.bashrc` file:
        ```bash
        echo 'export GEMINI_API_KEY="YOUR_GEMINI_API_KEY"' >> ~/.bashrc
        source ~/.bashrc
        ```

3.  **Login with Google Work**

    - Use this option to log in with the **Google Workspace Accounts**. This is a paid service for businesses and organizations that provides a suite of productivity tools, including a custom email domain (e.g. your-name@your-company.com), enhanced security features, and administrative controls. These accounts are often managed by an employer or school.
      - Google Workspace Account must configure a Google Cloud Project Id to use. You can temporarily set the environment variable in your current shell session using the following command:
      ```bash
      export GOOGLE_CLOUD_PROJECT_ID="YOUR_PROJECT_ID"
      ```
      - For repeated use, you can add the environment variable to your `.env` file (located in the project directory or user home directory) or your shell's configuration file (like `~/.bashrc`, `~/.zshrc`, or `~/.profile`). For example, the following command adds the environment variable to a `~/.bashrc` file:
      ```bash
      echo 'export GOOGLE_CLOUD_PROJECT_ID="YOUR_PROJECT_ID"' >> ~/.bashrc
      source ~/.bashrc
      ```
    - During startup, Gemini CLI will direct you to a webpage for authentication. Once authenticated, your credentials will be cached locally so the web login can be skipped on subsequent runs.
    - Note that the web login must be done in a browser that can communicate with the machine Gemini CLI is being run from. (Specifically, the browser will be redirected to a localhost url that Gemini CLI will be listening on).

4.  **Vertex AI:**
    - If not using express mode:
      - Ensure you have a Google Cloud project and have enabled the Vertex AI API.
      - Set up Application Default Credentials (ADC), using the following command:
        ```bash
        gcloud auth application-default login
        ```
        For more information, see [Set up Application Default Credentials for Google Cloud](https://cloud.google.com/docs/authentication/provide-credentials-adc).
      - Set the `GOOGLE_CLOUD_PROJECT`, `GOOGLE_CLOUD_LOCATION`, and `GOOGLE_GENAI_USE_VERTEXAI` environment variables. In the following methods, replace `YOUR_PROJECT_ID` and `YOUR_PROJECT_LOCATION` with the relevant values for your project:
        - You can temporarily set these environment variables in your current shell session using the following commands:
          ```bash
          export GOOGLE_CLOUD_PROJECT="YOUR_PROJECT_ID"
          export GOOGLE_CLOUD_LOCATION="YOUR_PROJECT_LOCATION" # e.g., us-central1
          export GOOGLE_GENAI_USE_VERTEXAI=true
          ```
        - For repeated use, you can add the environment variables to your `.env` file (located in the project directory or user home directory) or your shell's configuration file (like `~/.bashrc`, `~/.zshrc`, or `~/.profile`). For example, the following commands adds the environment variables to a `~/.bashrc` file:
          ```bash
          echo 'export GOOGLE_CLOUD_PROJECT="YOUR_PROJECT_ID"' >> ~/.bashrc
          echo 'export GOOGLE_CLOUD_LOCATION="YOUR_PROJECT_LOCATION"' >> ~/.bashrc
          echo 'export GOOGLE_GENAI_USE_VERTEXAI=true' >> ~/.bashrc
          source ~/.bashrc
          ```
    - If using express mode:
      - Set the `GOOGLE_API_KEY` environment variables. In the following methods, replace `YOUR_GOOGLE_API_KEY` with your Vertex AI API key provided by express mode:
        - You can temporarily set these environment variables in your current shell session using the following commands:
          ```bash
          export GOOGLE_API_KEY="YOUR_GOOGLE_API_KEY"
          export GOOGLE_GENAI_USE_VERTEXAI=true
          ```
        - For repeated use, you can add the environment variables to your `.env` file (located in the project directory or user home directory) or your shell's configuration file (like `~/.bashrc`, `~/.zshrc`, or `~/.profile`). For example, the following commands adds the environment variables to a `~/.bashrc` file:
          ```bash
          echo 'export GOOGLE_API_KEY="YOUR_GOOGLE_API_KEY"' >> ~/.bashrc
          echo 'export GOOGLE_GENAI_USE_VERTEXAI=true' >> ~/.bashrc
          source ~/.bashrc
          ```

## Popular tasks

### Explore a new codebase

Start by `cd`ing into an existing or newly-cloned repository and running `gemini`.

```text
> Describe the main pieces of this system's architecture.
```

```text
> What security mechanisms are in place?
```

### Work with your existing code

```text
> Implement a first draft for GitHub issue #123.
```

```text
> Help me migrate this codebase to the latest version of Java. Start with a plan.
```

### Automate your workflows

Use MCP servers to integrate your local system tools with your enterprise collaboration suite.

```text
> Make me a slide deck showing the git history from the last 7 days, grouped by feature and team member.
```

```text
> Make a full-screen web app for a wall display to show our most interacted-with GitHub issues.
```

### Interact with your system

```text
> Convert all the images in this directory to png, and rename them to use dates from the exif data.
```

```text
> Organise my PDF invoices by month of expenditure.
```

### Next steps

- Learn how to [contribute to or build from the source](./CONTRIBUTING.md).
- Explore the available **[CLI Commands](./docs/cli/commands.md)**.
- If you encounter any issues, review the **[Troubleshooting guide](./docs/troubleshooting.md)**.
- For more comprehensive documentation, see the [full documentation](./docs/index.md).

## Gemini APIs

This project leverages the Gemini APIs to provide AI capabilities. For details on the terms of service governing the Gemini API, please refer to the [Gemini API Terms of Service](https://ai.google.dev/gemini-api/terms).<|MERGE_RESOLUTION|>--- conflicted
+++ resolved
@@ -42,13 +42,9 @@
 > List files in the current directory.
 ```
 
-<<<<<<< HEAD
 Take a look at some [popular tasks](#popular-tasks) for more inspiration.
 
-## API key setup
-=======
 ## Authentication Setup
->>>>>>> d0800ab9
 
 The Gemini CLI requires you to authenticate with Google's AI services. On initial startup you'll need to configure **one** of the following authentication methods:
 
