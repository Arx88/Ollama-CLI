# Gemini CLI

[![Gemini CLI CI](https://github.com/google-gemini/gemini-cli/actions/workflows/ci.yml/badge.svg)](https://github.com/google-gemini/gemini-cli/actions/workflows/ci.yml)

This repository contains the Gemini CLI, a command-line AI workflow tool that connects to your
tools, understands your code and accelerates your workflows.

With the Gemini CLI you can:

- Query and edit large codebases in and beyond Gemini's 1M token context window.
- Generate new apps from PDFs or sketches, using Gemini's multimodal capabilities.
- Automate operational tasks, like querying pull requests or handling complex rebases.
- Use tools and MCP servers to connect new capabilities, including [media generation with Imagen,
  Veo or Lyria](https://github.com/GoogleCloudPlatform/vertex-ai-creative-studio/tree/main/experiments/mcp-genmedia).
- Ground your queries with the [Google Search](https://ai.google.dev/gemini-api/docs/grounding)
  tool, built in to Gemini.

## Quickstart

1. [Install Node 18+](https://nodejs.org/en/download).
<<<<<<< HEAD
2. Run the Gemini CLI from your shell using the following command: `npx https://github.com/google-gemini/gemini-cli`
3. When prompted, sign in with your Google account
4. Enjoy!

When you login with your Google account, you get up to 60 model requests per minute and 1,000 model requests per day using Gemini 2.5 Pro. Alternatively, if you prefer to use a specific model or need more capacity, you can:

- [Get an API key from Google AI Studio](https://aistudio.google.com/apikey).
- Set the API key in your shell using the following command, replacing `YOUR_API_KEY` with the API key you obtained: `export GEMINI_API_KEY="YOUR_API_KEY"` or store it in an .env file.
=======
2. [Get an API key from Google AI Studio](https://aistudio.google.com/apikey).
3. Set the API key in your shell using the following command, replacing `YOUR_API_KEY` with the API key you obtained: `export GEMINI_API_KEY="YOUR_API_KEY"`.
4. Run the Gemini CLI from your shell using the following command: `npx https://github.com/google-gemini/gemini-cli#early-access`
5. Enjoy!
>>>>>>> f9ad3812

## Examples

Once the CLI is running, you can start interacting with Gemini from your shell.

You can start a project from a new directory:

```sh
$ cd new-project/
$ gemini
> Write me a Gemini Discord bot that answers questions using a FAQ.md file I will provide
```

Or work with an existing project:

```sh
$ git clone https://github.com/google-gemini/gemini-cli
$ cd gemini-cli
$ gemini
> Give me a summary of all of the changes that went in yesterday
```

## API Key Setup

The Gemini CLI requires you to authenticate with Google's AI services. You'll need to configure **one** of the following authentication methods:

1.  **Gemini Code Assist:**

    - To enable this mode you only need set the GEMINI_CODE_ASSIST environment variable to true.
      - You can temporarily set the environment variable in your current shell session using the following command:
        ```bash
        export GEMINI_CODE_ASSIST="true"
        ```
      - For repeated use, you can add the environment variable to your `.env` file (located in the project directory or user home directory) or your shell's configuration file (like `~/.bashrc`, `~/.zshrc`, or `~/.profile`). For example, the following command adds the environment variable to a `~/.bashrc` file:
        ```bash
        echo 'export GEMINI_CODE_ASSIST="true"' >> ~/.bashrc
        source ~/.bashrc
        ```
    - There are two types of Google Accounts you can use with Gemini CLI:
      - **Personal Google Account**: This is the standard, free account you use for services like Gmail, Google Photos, and Google Drive for personal use (e.g. your-name@gmail.com).
      - **Google Workspace Account**: This is a paid service for businesses and organizations that provides a suite of productivity tools, including a custom email domain (e.g. your-name@your-company.com), enhanced security features, and administrative controls. These accounts are often managed by an employer or school.
        - Google Workspace Account must configure a Google Cloud Project Id to use. You can temporarily set the environment variable in your current shell session using the following command:
        ```bash
        export GOOGLE_CLOUD_PROJECT_ID="YOUR_PROJECT_ID"
        ```
        - For repeated use, you can add the environment variable to your `.env` file (located in the project directory or user home directory) or your shell's configuration file (like `~/.bashrc`, `~/.zshrc`, or `~/.profile`). For example, the following command adds the environment variable to a `~/.bashrc` file:
        ```bash
        echo 'export GOOGLE_CLOUD_PROJECT_ID="YOUR_PROJECT_ID"' >> ~/.bashrc
        source ~/.bashrc
        ```
    - During start up, Gemini CLI will direct you to a webpage for authentication. Once authenticated, your credentials will be cached locally so the web login can be skipped on subsequent runs. Cached credentials last about 20 hours before expiring.
    - Note that the the web login must be done in a browser that can communicate with the machine Gemini Cli is being run from. (Specifically, the browser will be redirected to a localhost url that Gemini CLI will be listening on).

2.  **Gemini API key:**

    - Obtain your API key from Google AI Studio: [https://aistudio.google.com/app/apikey](https://aistudio.google.com/app/apikey)
    - Set the `GEMINI_API_KEY` environment variable. In the following methods, replace `YOUR_GEMINI_API_KEY` with the API key you obtained from Google AI Studio:
      - You can temporarily set the environment variable in your current shell session using the following command:
        ```bash
        export GEMINI_API_KEY="YOUR_GEMINI_API_KEY"
        ```
      - For repeated use, you can add the environment variable to your `.env` file (located in the project directory or user home directory) or your shell's configuration file (like `~/.bashrc`, `~/.zshrc`, or `~/.profile`). For example, the following command adds the environment variable to a `~/.bashrc` file:
        ```bash
        echo 'export GEMINI_API_KEY="YOUR_GEMINI_API_KEY"' >> ~/.bashrc
        source ~/.bashrc
        ```

3.  **Google API Key (Vertex AI Express Mode):**

    - You can use a general Google Cloud API key if it has been enabled for the Gemini API or Vertex AI.
    - Set the `GOOGLE_API_KEY` and `GOOGLE_GENAI_USE_VERTEXAI` environment variables. In the following methods, replace `YOUR_GEMINI_API_KEY` with your Google Cloud API key:
      - You can temporarily set these environment variables in your current shell session using the following commands:
        ```bash
        export GOOGLE_API_KEY="YOUR_GOOGLE_API_KEY"
        export GOOGLE_GENAI_USE_VERTEXAI=true
        ```
      - For repeated use, you can add the environment variables to your `.env` file (located in the project directory or user home directory) or your shell's configuration file (like `~/.bashrc`, `~/.zshrc`, or `~/.profile`). For example, the following commands adds the environment variables to a `~/.bashrc` file:
        ```bash
        echo 'export GEMINI_API_KEY="YOUR_GEMINI_API_KEY"' >> ~/.bashrc
        echo 'export GOOGLE_GENAI_USE_VERTEXAI=true' >> ~/.bashrc
        source ~/.bashrc
        ```

4.  **Vertex AI (Project and Location):**
    - Ensure you have a Google Cloud project and have enabled the Vertex AI API.
    - Set up Application Default Credentials (ADC), using the following command:
      ```bash
      gcloud auth application-default login
      ```
      For more information, see [Set up Application Default Credentials for Google Cloud](https://cloud.google.com/docs/authentication/provide-credentials-adc).
    - Set the `GOOGLE_CLOUD_PROJECT`, `GOOGLE_CLOUD_LOCATION`, and `GOOGLE_GENAI_USE_VERTEXAI` environment variables. In the following methods, replace `YOUR_PROJECT_ID` and `YOUR_PROJECT_LOCATION` with the relevant values for your project:
      - You can temporarily set these environment variables in your current shell session using the following commands:
        ```bash
        export GOOGLE_CLOUD_PROJECT="YOUR_PROJECT_ID"
        export GOOGLE_CLOUD_LOCATION="YOUR_PROJECT_LOCATION" # e.g., us-central1
        export GOOGLE_GENAI_USE_VERTEXAI=true
        ```
      - For repeated use, you can add the environment variables to your `.env` file (located in the project directory or user home directory) or your shell's configuration file (like `~/.bashrc`, `~/.zshrc`, or `~/.profile`). For example, the following commands adds the environment variables to a `~/.bashrc` file:
        ```bash
        echo 'export GOOGLE_CLOUD_PROJECT="YOUR_PROJECT_ID"' >> ~/.bashrc
        echo 'export GOOGLE_CLOUD_LOCATION="YOUR_PROJECT_LOCATION"' >> ~/.bashrc
        echo 'export GOOGLE_GENAI_USE_VERTEXAI=true' >> ~/.bashrc
        source ~/.bashrc
        ```

### Next Steps

- Learn how to [contribute to or build from the source](./CONTRIBUTING.md).
- Explore the available **[CLI Commands](./docs/cli/commands.md)**.
- If you encounter any issues, review the **[Troubleshooting guide](./docs/troubleshooting.md)**.
- For more comprehensive documentation, see the [full documentation](./docs/index.md).

## Gemini APIs

This project leverages the Gemini APIs to provide AI capabilities. For details on the terms of service governing the Gemini API, please refer to the [Gemini API Terms of Service](https://ai.google.dev/gemini-api/terms).<|MERGE_RESOLUTION|>--- conflicted
+++ resolved
@@ -18,7 +18,6 @@
 ## Quickstart
 
 1. [Install Node 18+](https://nodejs.org/en/download).
-<<<<<<< HEAD
 2. Run the Gemini CLI from your shell using the following command: `npx https://github.com/google-gemini/gemini-cli`
 3. When prompted, sign in with your Google account
 4. Enjoy!
@@ -27,12 +26,6 @@
 
 - [Get an API key from Google AI Studio](https://aistudio.google.com/apikey).
 - Set the API key in your shell using the following command, replacing `YOUR_API_KEY` with the API key you obtained: `export GEMINI_API_KEY="YOUR_API_KEY"` or store it in an .env file.
-=======
-2. [Get an API key from Google AI Studio](https://aistudio.google.com/apikey).
-3. Set the API key in your shell using the following command, replacing `YOUR_API_KEY` with the API key you obtained: `export GEMINI_API_KEY="YOUR_API_KEY"`.
-4. Run the Gemini CLI from your shell using the following command: `npx https://github.com/google-gemini/gemini-cli#early-access`
-5. Enjoy!
->>>>>>> f9ad3812
 
 ## Examples
 
