# Welcome to Gemini CLI documentation

This documentation provides a comprehensive guide to installing, using, and developing the Gemini CLI. This tool lets you interact with Gemini models through a command-line interface.

## Overview

The Gemini CLI brings the capabilities of Gemini models to your terminal in an interactive Read-Eval-Print Loop (REPL) environment. The Gemini CLI consists of a client-side application (`packages/cli`) that communicates with a local server (`packages/core`), which in turn manages requests to the Gemini API and its AI models. The Gemini CLI also contains a variety of tools for file system operations, code execution, and web fetching, which are managed by `packages/core`.

## Navigating the documentation

This documentation is organized into the following sections:

<<<<<<< HEAD
- **[Execution and Deployment](./deployment.md):** Information for running the Gemini CLI.
- **[Architecture Overview](./architecture.md):** Understand the high-level design of the Gemini CLI, including its components and how they interact.
- **CLI Usage:** Documentation for `packages/cli`.
  - **[CLI Introduction](./cli/index.md):** Overview of the command-line interface.
  - **[Commands](./cli/commands.md):** Description of available CLI commands.
  - **[Configuration](./cli/configuration.md):** Information on configuring the CLI.
- **Core Details:** Documentation for `packages/core`.
  - **[Core Introduction](./core/index.md):** Overview of the core component.
  - **[Configuration](./core/configuration.md):** Information on configuring the core component.
=======
- **[Architecture Overview](./architecture.md):** Understand the high-level design of the Gemini CLI, including its core components and how they interact.
- **CLI Usage:**
  - **[CLI Introduction](./cli/index.md):** An overview of the command-line interface.
  - **[Commands](./cli/commands.md):** Detailed descriptions of all available CLI commands.
  - **[Configuration](./cli/configuration.md):** How to configure the CLI.
  - **[Extensions](./extension.md):** How to extend the CLI with new functionality.
- **Core Details:**
  - **[Core Introduction](./core/index.md):** An overview of the core component.
  - **[Configuration](./core/configuration.md):** How to configure the core.
>>>>>>> d96af8ba
  - **[Tools API](./core/tools-api.md):** Information on how the core manages and exposes tools.
- **Tools:**
  - **[Tools Overview](./tools/index.md):** Overview of the available tools.
  - **[File System Tools](./tools/file-system.md):** Documentation for the `read_file` and `write_file` tools.
  - **[Multi-File Read Tool](./tools/multi-file.md):** Documentation for the `read_many_files` tool.
  - **[Shell Tool](./tools/shell.md):** Documentation for the `run_shell_command` tool.
  - **[Web Fetch Tool](./tools/web-fetch.md):** Documentation for the `web_fetch` tool.
  - **[Web Search Tool](./tools/web-search.md):** Documentation for the `google_web_search` tool.
- **[Contributing & Development Guide](../CONTRIBUTING.md):** Information for contributors and developers, including setup, building, testing, and coding conventions.
- **[Troubleshooting Guide](./troubleshooting.md):** Find solutions to common problems and FAQs.

We hope this documentation helps you make the most of the Gemini CLI!<|MERGE_RESOLUTION|>--- conflicted
+++ resolved
@@ -10,27 +10,16 @@
 
 This documentation is organized into the following sections:
 
-<<<<<<< HEAD
 - **[Execution and Deployment](./deployment.md):** Information for running the Gemini CLI.
 - **[Architecture Overview](./architecture.md):** Understand the high-level design of the Gemini CLI, including its components and how they interact.
 - **CLI Usage:** Documentation for `packages/cli`.
   - **[CLI Introduction](./cli/index.md):** Overview of the command-line interface.
   - **[Commands](./cli/commands.md):** Description of available CLI commands.
   - **[Configuration](./cli/configuration.md):** Information on configuring the CLI.
+  - **[Extensions](./extension.md):** How to extend the CLI with new functionality.
 - **Core Details:** Documentation for `packages/core`.
   - **[Core Introduction](./core/index.md):** Overview of the core component.
   - **[Configuration](./core/configuration.md):** Information on configuring the core component.
-=======
-- **[Architecture Overview](./architecture.md):** Understand the high-level design of the Gemini CLI, including its core components and how they interact.
-- **CLI Usage:**
-  - **[CLI Introduction](./cli/index.md):** An overview of the command-line interface.
-  - **[Commands](./cli/commands.md):** Detailed descriptions of all available CLI commands.
-  - **[Configuration](./cli/configuration.md):** How to configure the CLI.
-  - **[Extensions](./extension.md):** How to extend the CLI with new functionality.
-- **Core Details:**
-  - **[Core Introduction](./core/index.md):** An overview of the core component.
-  - **[Configuration](./core/configuration.md):** How to configure the core.
->>>>>>> d96af8ba
   - **[Tools API](./core/tools-api.md):** Information on how the core manages and exposes tools.
 - **Tools:**
   - **[Tools Overview](./tools/index.md):** Overview of the available tools.
